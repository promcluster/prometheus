// Copyright 2015 The Prometheus Authors
// Licensed under the Apache License, Version 2.0 (the "License");
// you may not use this file except in compliance with the License.
// You may obtain a copy of the License at
//
// http://www.apache.org/licenses/LICENSE-2.0
//
// Unless required by applicable law or agreed to in writing, software
// distributed under the License is distributed on an "AS IS" BASIS,
// WITHOUT WARRANTIES OR CONDITIONS OF ANY KIND, either express or implied.
// See the License for the specific language governing permissions and
// limitations under the License.

package web

import (
	"net/http"
	"sort"

	"github.com/gogo/protobuf/proto"
	"github.com/prometheus/client_golang/prometheus"
	dto "github.com/prometheus/client_model/go"
	"github.com/prometheus/common/expfmt"
	"github.com/prometheus/common/log"
	"github.com/prometheus/common/model"

	"github.com/prometheus/prometheus/pkg/labels"
	"github.com/prometheus/prometheus/pkg/timestamp"
	"github.com/prometheus/prometheus/promql"
	"github.com/prometheus/prometheus/storage"
)

var (
	federationErrors = prometheus.NewCounter(prometheus.CounterOpts{
		Name: "prometheus_web_federation_errors_total",
		Help: "Total number of errors that occurred while sending federation responses.",
	})
)

func (h *Handler) federation(w http.ResponseWriter, req *http.Request) {
	h.mtx.RLock()
	defer h.mtx.RUnlock()

	req.ParseForm()

	var matcherSets [][]*labels.Matcher
	for _, s := range req.Form["match[]"] {
		matchers, err := promql.ParseMetricSelector(s)
		if err != nil {
			http.Error(w, err.Error(), http.StatusBadRequest)
			return
		}
		matcherSets = append(matcherSets, matchers)
	}

	var (
		mint   = timestamp.FromTime(h.now().Time().Add(-promql.StalenessDelta))
		maxt   = timestamp.FromTime(h.now().Time())
		format = expfmt.Negotiate(req.Header)
		enc    = expfmt.NewEncoder(w, format)
	)
	w.Header().Set("Content-Type", string(format))

	q, err := h.storage.Querier(mint, maxt)
	if err != nil {
		federationErrors.Inc()
		http.Error(w, err.Error(), http.StatusInternalServerError)
		return
	}
	defer q.Close()

	vec := make(promql.Vector, 0, 8000)

	var set storage.SeriesSet

	for _, mset := range matcherSets {
		set = storage.DeduplicateSeriesSet(set, q.Select(mset...))
	}
	if set == nil {
		return
	}

	for set.Next() {
		s := set.At()

		// TODO(fabxc): allow fast path for most recent sample either
		// in the storage itself or caching layer in Prometheus.
		it := storage.NewBuffer(s.Iterator(), int64(promql.StalenessDelta/1e6))

		var t int64
		var v float64

		ok := it.Seek(maxt)
		if ok {
			t, v = it.Values()
		} else {
			t, v, ok = it.PeekBack()
			if !ok {
				continue
			}
		}

		vec = append(vec, promql.Sample{
			Metric: s.Labels(),
			Point:  promql.Point{T: t, V: v},
		})
	}
	if set.Err() != nil {
		federationErrors.Inc()
		http.Error(w, err.Error(), http.StatusInternalServerError)
		return
	}

	sort.Sort(byName(vec))

	externalLabels := h.externalLabels.Clone()
	if _, ok := externalLabels[model.InstanceLabel]; !ok {
		externalLabels[model.InstanceLabel] = ""
	}
	externalLabelNames := make(model.LabelNames, 0, len(externalLabels))
	for ln := range externalLabels {
		externalLabelNames = append(externalLabelNames, ln)
	}
	sort.Sort(externalLabelNames)

	var (
		lastMetricName string
		protMetricFam  *dto.MetricFamily
	)
	for _, s := range vec {
		nameSeen := false
		globalUsed := map[string]struct{}{}
		protMetric := &dto.Metric{
			Untyped: &dto.Untyped{},
		}

<<<<<<< HEAD
		for _, l := range s.Metric {
			if l.Value == "" {
=======
		// Sort labelnames for unittest consistency.
		labelNames := make(model.LabelNames, 0, len(s.Metric))
		for ln := range s.Metric {
			labelNames = append(labelNames, ln)
		}
		sort.Sort(labelNames)

		for _, ln := range labelNames {
			lv := s.Metric[ln]
			if lv == "" {
>>>>>>> 50e4f49b
				// No value means unset. Never consider those labels.
				// This is also important to protect against nameless metrics.
				continue
			}
			if l.Name == labels.MetricName {
				nameSeen = true
				if l.Value == lastMetricName {
					// We already have the name in the current MetricFamily,
					// and we ignore nameless metrics.
					continue
				}
				// Need to start a new MetricFamily. Ship off the old one (if any) before
				// creating the new one.
				if protMetricFam != nil {
					if err := enc.Encode(protMetricFam); err != nil {
						federationErrors.Inc()
						log.With("err", err).Error("federation failed")
						return
					}
				}
				protMetricFam = &dto.MetricFamily{
					Type: dto.MetricType_UNTYPED.Enum(),
					Name: proto.String(l.Value),
				}
				lastMetricName = l.Value
				continue
			}
			protMetric.Label = append(protMetric.Label, &dto.LabelPair{
				Name:  proto.String(l.Name),
				Value: proto.String(l.Value),
			})
<<<<<<< HEAD
			if _, ok := h.externalLabels[model.LabelName(l.Name)]; ok {
				globalUsed[l.Name] = struct{}{}
=======
			if _, ok := externalLabels[ln]; ok {
				globalUsed[ln] = struct{}{}
>>>>>>> 50e4f49b
			}
		}
		if !nameSeen {
			log.With("metric", s.Metric).Warn("Ignoring nameless metric during federation.")
			continue
		}
		// Attach global labels if they do not exist yet.
<<<<<<< HEAD
		for ln, lv := range h.externalLabels {
			if _, ok := globalUsed[string(ln)]; !ok {
=======
		for _, ln := range externalLabelNames {
			lv := externalLabels[ln]
			if _, ok := globalUsed[ln]; !ok {
>>>>>>> 50e4f49b
				protMetric.Label = append(protMetric.Label, &dto.LabelPair{
					Name:  proto.String(string(ln)),
					Value: proto.String(string(lv)),
				})
			}
		}

		protMetric.TimestampMs = proto.Int64(s.T)
		protMetric.Untyped.Value = proto.Float64(s.V)

		protMetricFam.Metric = append(protMetricFam.Metric, protMetric)
	}
	// Still have to ship off the last MetricFamily, if any.
	if protMetricFam != nil {
		if err := enc.Encode(protMetricFam); err != nil {
			federationErrors.Inc()
			log.With("err", err).Error("federation failed")
		}
	}
}

// byName makes a model.Vector sortable by metric name.
type byName promql.Vector

func (vec byName) Len() int      { return len(vec) }
func (vec byName) Swap(i, j int) { vec[i], vec[j] = vec[j], vec[i] }

func (vec byName) Less(i, j int) bool {
	ni := vec[i].Metric.Get(labels.MetricName)
	nj := vec[j].Metric.Get(labels.MetricName)
	return ni < nj
}<|MERGE_RESOLUTION|>--- conflicted
+++ resolved
@@ -134,21 +134,8 @@
 			Untyped: &dto.Untyped{},
 		}
 
-<<<<<<< HEAD
 		for _, l := range s.Metric {
 			if l.Value == "" {
-=======
-		// Sort labelnames for unittest consistency.
-		labelNames := make(model.LabelNames, 0, len(s.Metric))
-		for ln := range s.Metric {
-			labelNames = append(labelNames, ln)
-		}
-		sort.Sort(labelNames)
-
-		for _, ln := range labelNames {
-			lv := s.Metric[ln]
-			if lv == "" {
->>>>>>> 50e4f49b
 				// No value means unset. Never consider those labels.
 				// This is also important to protect against nameless metrics.
 				continue
@@ -180,13 +167,8 @@
 				Name:  proto.String(l.Name),
 				Value: proto.String(l.Value),
 			})
-<<<<<<< HEAD
 			if _, ok := h.externalLabels[model.LabelName(l.Name)]; ok {
 				globalUsed[l.Name] = struct{}{}
-=======
-			if _, ok := externalLabels[ln]; ok {
-				globalUsed[ln] = struct{}{}
->>>>>>> 50e4f49b
 			}
 		}
 		if !nameSeen {
@@ -194,14 +176,8 @@
 			continue
 		}
 		// Attach global labels if they do not exist yet.
-<<<<<<< HEAD
 		for ln, lv := range h.externalLabels {
 			if _, ok := globalUsed[string(ln)]; !ok {
-=======
-		for _, ln := range externalLabelNames {
-			lv := externalLabels[ln]
-			if _, ok := globalUsed[ln]; !ok {
->>>>>>> 50e4f49b
 				protMetric.Label = append(protMetric.Label, &dto.LabelPair{
 					Name:  proto.String(string(ln)),
 					Value: proto.String(string(lv)),
